--- conflicted
+++ resolved
@@ -192,7 +192,9 @@
 	return a, nil
 }
 
-<<<<<<< HEAD
+// MakeBIP44ECAddress generates an Entry Credit Address from a 12 word mnemonic,
+// an account index, a chain index, and an address index, according to the bip44
+// standard for multicoin wallets.
 func MakeBIP44ECAddress(mnemonic string, account, chain, address uint32) (*ECAddress, error) {
 	mnemonic, err := ParseMnemonic(mnemonic)
 	if err != nil {
@@ -207,10 +209,7 @@
 	return MakeECAddress(child.Key)
 }
 
-// PubBytes returns the []byte representation of the public key
-=======
 // PubBytes returns the []byte representation of the public key.
->>>>>>> 5c0e6fb7
 func (a *ECAddress) PubBytes() []byte {
 	return a.Pub[:]
 }
@@ -290,41 +289,8 @@
 	return a
 }
 
-<<<<<<< HEAD
-// GetFactoidAddress takes a private address string (Fs...) and returns a
-// FactoidAddress.
-=======
-func (t *FactoidAddress) UnmarshalBinary(data []byte) error {
-	_, err := t.UnmarshalBinaryData(data)
-	return err
-}
-
-// UnmarshalBinaryData reads a Factoid Address from a byte stream and returns
-// the remainder of the byte stream.
-func (t *FactoidAddress) UnmarshalBinaryData(data []byte) ([]byte, error) {
-	if len(data) < 32 {
-		return nil, ErrSecKeyLength
-	}
-
-	if t.Sec == nil {
-		t.Sec = new([ed.PrivateKeySize]byte)
-	}
-
-	copy(t.Sec[:], data[:32])
-	r := NewRCD1()
-	r.Pub = ed.GetPublicKey(t.Sec)
-	t.RCD = r
-
-	return data[32:], nil
-}
-
-func (t *FactoidAddress) MarshalBinary() ([]byte, error) {
-	return t.SecBytes()[:32], nil
-}
-
 // GetFactoidAddress creates a Factoid Address rcd/secret key pair from a secret
 // Factoid Address string i.e. Fs...
->>>>>>> 5c0e6fb7
 func GetFactoidAddress(s string) (*FactoidAddress, error) {
 	if !IsValidAddress(s) {
 		return nil, ErrInvalidAddress
@@ -355,12 +321,134 @@
 	return a, nil
 }
 
-<<<<<<< HEAD
+// MakeBIP44FactoidAddress generates a Factoid Address from a 12 word mnemonic,
+// an account index, a chain index, and an address index, according to the bip44
+// standard for multicoin wallets.
 func MakeBIP44FactoidAddress(mnemonic string, account, chain, address uint32) (*FactoidAddress, error) {
 	mnemonic, err := ParseMnemonic(mnemonic)
 	if err != nil {
 		return nil, err
-=======
+	}
+
+	child, err := bip44.NewKeyFromMnemonic(mnemonic, bip44.TypeFactomFactoids, account, chain, address)
+	if err != nil {
+		return nil, err
+	}
+
+	return MakeFactoidAddress(child.Key)
+}
+
+// MakeFactoidAddressFromKoinify takes the 12 word string used in the Koinify
+// sale and returns a Factoid Address.
+func MakeFactoidAddressFromKoinify(mnemonic string) (*FactoidAddress, error) {
+	mnemonic, err := ParseMnemonic(mnemonic)
+	if err != nil {
+		return nil, err
+	}
+
+	seed, err := bip39.NewSeedWithErrorChecking(mnemonic, "")
+	if err != nil {
+		return nil, err
+	}
+	masterKey, err := bip32.NewMasterKey(seed)
+	if err != nil {
+		return nil, err
+	}
+	child, err := masterKey.NewChildKey(bip32.FirstHardenedChild + 7)
+	if err != nil {
+		return nil, err
+	}
+
+	return MakeFactoidAddress(child.Key)
+}
+
+func (a *FactoidAddress) UnmarshalBinary(data []byte) error {
+	_, err := a.UnmarshalBinaryData(data)
+	return err
+}
+
+func (a *FactoidAddress) UnmarshalBinaryData(data []byte) ([]byte, error) {
+	if len(data) < 32 {
+		return nil, ErrSecKeyLength
+	}
+
+	if a.Sec == nil {
+		a.Sec = new([ed.PrivateKeySize]byte)
+	}
+
+	copy(a.Sec[:], data[:32])
+	r := NewRCD1()
+	r.Pub = ed.GetPublicKey(a.Sec)
+	a.RCD = r
+
+	return data[32:], nil
+}
+
+func (a *FactoidAddress) MarshalBinary() ([]byte, error) {
+	return a.SecBytes()[:32], nil
+}
+
+// RCDHash returns the Hash of the Redeem Condition Datastructure from a Factoid
+// Address.
+func (a *FactoidAddress) RCDHash() []byte {
+	return a.RCD.Hash()
+}
+
+// RCDType returns the Redeem Condition Datastructure type used by the Factoid
+// Address.
+func (a *FactoidAddress) RCDType() uint8 {
+	return a.RCD.Type()
+}
+
+// PubBytes returns the []byte representation of the Redeem Condition
+// Datastructure.
+func (a *FactoidAddress) PubBytes() []byte {
+	return a.RCD.(*RCD1).PubBytes()
+}
+
+// SecBytes returns the []byte representation of the secret key.
+func (a *FactoidAddress) SecBytes() []byte {
+	return a.Sec[:]
+}
+
+// SecFixed returns the fixed size secret key ([64]byte).
+func (a *FactoidAddress) SecFixed() *[ed.PrivateKeySize]byte {
+	return a.Sec
+}
+
+// SecString returns the string encoding of the secret key i.e. Es...
+func (a *FactoidAddress) SecString() string {
+	buf := new(bytes.Buffer)
+
+	// Factoid address prefix
+	buf.Write(fcSecPrefix)
+
+	// Secret key
+	buf.Write(a.SecBytes()[:32])
+
+	// Checksum
+	check := shad(buf.Bytes())[:ChecksumLength]
+	buf.Write(check)
+
+	return base58.Encode(buf.Bytes())
+}
+
+func (a *FactoidAddress) String() string {
+	buf := new(bytes.Buffer)
+
+	// FC address prefix
+	buf.Write(fcPubPrefix)
+
+	// RCD Hash
+	buf.Write(a.RCDHash())
+
+	// Checksum
+	check := shad(buf.Bytes())[:ChecksumLength]
+	buf.Write(check)
+
+	return base58.Encode(buf.Bytes())
+}
+
 // ParseMnemonic parse and validate a bip39 mnumonic string. Remove extra
 // spaces, capitalization, etc.
 func ParseMnemonic(mnemonic string) (string, error) {
@@ -375,167 +463,6 @@
 		if split[i] == "" {
 			split = append(split[:i], split[i+1:]...)
 		}
->>>>>>> 5c0e6fb7
-	}
-
-	child, err := bip44.NewKeyFromMnemonic(mnemonic, bip44.TypeFactomFactoids, account, chain, address)
-	if err != nil {
-		return nil, err
-	}
-
-	return MakeFactoidAddress(child.Key)
-}
-
-// MakeFactoidAddressFromKoinify takes the 12 word string used in the Koinify
-// sale and returns a Factoid Address.
-func MakeFactoidAddressFromKoinify(mnemonic string) (*FactoidAddress, error) {
-	mnemonic, err := ParseMnemonic(mnemonic)
-	if err != nil {
-		return nil, err
-	}
-
-	seed, err := bip39.NewSeedWithErrorChecking(mnemonic, "")
-	if err != nil {
-		return nil, err
-	}
-	masterKey, err := bip32.NewMasterKey(seed)
-	if err != nil {
-		return nil, err
-	}
-	child, err := masterKey.NewChildKey(bip32.FirstHardenedChild + 7)
-	if err != nil {
-		return nil, err
-	}
-
-	return MakeFactoidAddress(child.Key)
-}
-
-<<<<<<< HEAD
-func (a *FactoidAddress) UnmarshalBinary(data []byte) error {
-	_, err := a.UnmarshalBinaryData(data)
-	return err
-}
-
-func (a *FactoidAddress) UnmarshalBinaryData(data []byte) ([]byte, error) {
-	if len(data) < 32 {
-		return nil, ErrSecKeyLength
-=======
-// MakeBIP44FactoidAddress generates a Factoid Address from a 12 word mnemonic,
-// an account index, a chain index, and an address index, according to the bip44
-// standard for multicoin wallets.
-func MakeBIP44FactoidAddress(mnemonic string, account, chain, address uint32) (*FactoidAddress, error) {
-	mnemonic, err := ParseMnemonic(mnemonic)
-	if err != nil {
-		return nil, err
-	}
-
-	child, err := bip44.NewKeyFromMnemonic(mnemonic, bip44.TypeFactomFactoids, account, chain, address)
-	if err != nil {
-		return nil, err
-	}
-
-	return MakeFactoidAddress(child.Key)
-}
-
-// MakeBIP44ECAddress generates an Entry Credit Address from a 12 word mnemonic,
-// an account index, a chain index, and an address index, according to the bip44
-// standard for multicoin wallets.
-func MakeBIP44ECAddress(mnemonic string, account, chain, address uint32) (*ECAddress, error) {
-	mnemonic, err := ParseMnemonic(mnemonic)
-	if err != nil {
-		return nil, err
->>>>>>> 5c0e6fb7
-	}
-
-	if a.Sec == nil {
-		a.Sec = new([ed.PrivateKeySize]byte)
-	}
-
-	copy(a.Sec[:], data[:32])
-	r := NewRCD1()
-	r.Pub = ed.GetPublicKey(a.Sec)
-	a.RCD = r
-
-	return data[32:], nil
-}
-
-func (a *FactoidAddress) MarshalBinary() ([]byte, error) {
-	return a.SecBytes()[:32], nil
-}
-
-// RCDHash returns the Hash of the Redeem Condition Datastructure from a Factoid
-// Address.
-func (a *FactoidAddress) RCDHash() []byte {
-	return a.RCD.Hash()
-}
-
-// RCDType returns the Redeem Condition Datastructure type used by the Factoid
-// Address.
-func (a *FactoidAddress) RCDType() uint8 {
-	return a.RCD.Type()
-}
-
-// PubBytes returns the []byte representation of the Redeem Condition
-// Datastructure.
-func (a *FactoidAddress) PubBytes() []byte {
-	return a.RCD.(*RCD1).PubBytes()
-}
-
-// SecBytes returns the []byte representation of the secret key.
-func (a *FactoidAddress) SecBytes() []byte {
-	return a.Sec[:]
-}
-
-// SecFixed returns the fixed size secret key ([64]byte).
-func (a *FactoidAddress) SecFixed() *[ed.PrivateKeySize]byte {
-	return a.Sec
-}
-
-// SecString returns the string encoding of the secret key i.e. Es...
-func (a *FactoidAddress) SecString() string {
-	buf := new(bytes.Buffer)
-
-	// Factoid address prefix
-	buf.Write(fcSecPrefix)
-
-	// Secret key
-	buf.Write(a.SecBytes()[:32])
-
-	// Checksum
-	check := shad(buf.Bytes())[:ChecksumLength]
-	buf.Write(check)
-
-	return base58.Encode(buf.Bytes())
-}
-
-func (a *FactoidAddress) String() string {
-	buf := new(bytes.Buffer)
-
-	// FC address prefix
-	buf.Write(fcPubPrefix)
-
-	// RCD Hash
-	buf.Write(a.RCDHash())
-
-	// Checksum
-	check := shad(buf.Bytes())[:ChecksumLength]
-	buf.Write(check)
-
-	return base58.Encode(buf.Bytes())
-}
-
-func ParseMnemonic(mnemonic string) (string, error) {
-	if l := len(strings.Fields(mnemonic)); l != 12 {
-		return "", ErrMnemonicLength
-	}
-
-	mnemonic = strings.ToLower(strings.TrimSpace(mnemonic))
-
-	split := strings.Split(mnemonic, " ")
-	for i := len(split) - 1; i >= 0; i-- {
-		if split[i] == "" {
-			split = append(split[:i], split[i+1:]...)
-		}
 	}
 	mnemonic = strings.Join(split, " ")
 

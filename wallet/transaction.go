--- conflicted
+++ resolved
@@ -304,7 +304,6 @@
 	return req, nil
 }
 
-<<<<<<< HEAD
 // Hexencoded transaction
 func (w *Wallet) ImportComposedTransaction(name string, hexEncoded string) error {
 	trans := new(factoid.Transaction)
@@ -322,9 +321,6 @@
 	return nil
 }
 
-func checkFee(t *factoid.Transaction) error {
-	ins, err := t.TotalInputs()
-=======
 func checkCovered(tx *factoid.Transaction) error {
 	for _, in := range tx.GetInputs() {
 		balance, err := factom.GetFactoidBalance(in.GetUserAddress())
@@ -345,7 +341,6 @@
 
 func checkFee(tx *factoid.Transaction) error {
 	ins, err := tx.TotalInputs()
->>>>>>> 7f3be21d
 	if err != nil {
 		return err
 	}
